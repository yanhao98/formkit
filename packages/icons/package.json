--- conflicted
+++ resolved
@@ -39,11 +39,7 @@
     "test": "jest"
   },
   "dependencies": {
-<<<<<<< HEAD
-    "@formkit/core": "1.6.2",
-    "@formkit/utils": "workspace:^1.6.2"
-=======
-    "@formkit/core": "1.6.5"
->>>>>>> 99e6b0ef
+    "@formkit/core": "1.6.5",
+    "@formkit/utils": "1.6.5"
   }
 }