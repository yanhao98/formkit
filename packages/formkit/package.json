{
  "name": "formkit",
<<<<<<< HEAD
  "version": "0.17.3",
=======
  "version": "0.17.4",
>>>>>>> 4a2964e4
  "type": "module",
  "description": "FormKit command line interface.",
  "main": "dist/index.cjs",
  "module": "dist/index.mjs",
  "types": "dist/index.d.ts",
  "bin": {
    "formkit": "./bin/formkit.mjs"
  },
  "exports": {
    "./package.json": "./package.json",
    ".": {
      "types": "./dist/index.d.ts",
      "import": "./dist/index.mjs",
      "require": "./dist/index.cjs"
    },
    "./*": "./dist/*"
  },
  "keywords": [
    "vue",
    "forms",
    "inputs",
    "validation",
    "cli"
  ],
  "repository": {
    "type": "git",
    "url": "https://github.com/formkit/formkit.git",
    "directory": "packages/cli"
  },
  "contributors": [
    "Justin Schroeder <justin@formkit.com>"
  ],
  "license": "MIT",
  "scripts": {
    "test": "jest"
  },
  "dependencies": {
<<<<<<< HEAD
    "@formkit/cli": "0.17.3"
=======
    "@formkit/cli": "0.17.4"
>>>>>>> 4a2964e4
  }
}<|MERGE_RESOLUTION|>--- conflicted
+++ resolved
@@ -1,10 +1,6 @@
 {
   "name": "formkit",
-<<<<<<< HEAD
-  "version": "0.17.3",
-=======
   "version": "0.17.4",
->>>>>>> 4a2964e4
   "type": "module",
   "description": "FormKit command line interface.",
   "main": "dist/index.cjs",
@@ -42,10 +38,6 @@
     "test": "jest"
   },
   "dependencies": {
-<<<<<<< HEAD
-    "@formkit/cli": "0.17.3"
-=======
     "@formkit/cli": "0.17.4"
->>>>>>> 4a2964e4
   }
 }