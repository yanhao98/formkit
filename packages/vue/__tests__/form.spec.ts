import FormKit from '../src/FormKit'
import { plugin } from '../src/plugin'
import defaultConfig from '../src/defaultConfig'
import { getNode, setErrors, FormKitNode, reset } from '@formkit/core'
import { de, en } from '@formkit/i18n'
import { token } from '@formkit/utils'
import { mount } from '@vue/test-utils'
import { h, nextTick } from 'vue'
import { jest } from '@jest/globals'
import { ref, reactive } from 'vue'

const global: Record<string, Record<string, any>> = {
  global: {
    plugins: [[plugin, defaultConfig]],
  },
}

describe('form structure', () => {
  it('renders a form with a button', () => {
    const wrapper = mount(FormKit, {
      props: {
        type: 'form',
        name: 'test_form',
        id: 'foo',
        submitAttrs: {
          id: 'button',
        },
      },
      slots: {
        default: () => h('h1', 'in the form'),
      },
      ...global,
    })
    expect(wrapper.html())
      .toEqual(`<form class="formkit-form" id="foo" name="test_form">
  <h1>in the form</h1>
  <!---->
  <div class="formkit-actions">
    <div class="formkit-outer" data-type="submit">
      <!---->
      <div class="formkit-wrapper"><button class="formkit-input" type="submit" name="submit_1" id="button">
          <!---->
          <!---->Submit
          <!---->
          <!---->
        </button></div>
      <!---->
    </div>
  </div>
</form>`)
  })

  it('outputs the id of the form', () => {
    const id = token()
    const wrapper = mount(FormKit, {
      props: {
        type: 'form',
        id,
      },
      ...global,
    })
    expect(wrapper.find('form').attributes('id')).toBe(id)
  })
})

describe('value propagation', () => {
  it('can set the state of checkboxes from a v-model on the form', async () => {
    const wrapper = mount(
      {
        data() {
          return {
            options: ['a', 'b', 'c'],
            values: {
              boxes: [] as string[],
            },
          }
        },
        template: `<FormKit type="form" v-model="values">
        <FormKit type="checkbox" name="boxes" :options="options" />
      </FormKit>`,
      },
      {
        ...global,
      }
    )
    await new Promise((r) => setTimeout(r, 5))
    // TODO - Remove the .get() here when @vue/test-utils > rc.19
    const inputs = wrapper.get('form').findAll('input')
    expect(inputs.length).toBe(3)
    expect(
      inputs.map((input) => (input.element as HTMLInputElement).checked)
    ).toStrictEqual([false, false, false])
    wrapper.vm.values.boxes = ['a', 'b', 'c']
    await new Promise((r) => setTimeout(r, 50))
    expect(
      inputs.map((input) => (input.element as HTMLInputElement).checked)
    ).toStrictEqual([true, true, true])
    expect(wrapper.vm.values.boxes).toStrictEqual(['a', 'b', 'c'])
  })

  it('can set the state of checkboxes from a v-model using vue ref object', async () => {
    const wrapper = mount(
      {
        setup() {
          const options = ['a', 'b', 'c']
          const values = ref({ boxes: [] as string[] })
          const changeValues = () => {
            values.value.boxes = ['a', 'c']
          }
          return { options, values, changeValues }
        },
        template: `<FormKit type="form" v-model="values">
        <FormKit type="checkbox" name="boxes" :options="options" />
        <button type="button" @click="changeValues">Change</button>
      </FormKit>`,
      },
      {
        ...global,
      }
    )
    // TODO - Remove the .get() here when @vue/test-utils > rc.19
    const inputs = wrapper.get('form').findAll('input[type="checkbox"]')
    expect(inputs.length).toBe(3)
    expect(
      inputs.map((input) => (input.element as HTMLInputElement).checked)
    ).toStrictEqual([false, false, false])
    wrapper.find('button[type="button"').trigger('click')
    await nextTick()
    expect(
      inputs.map((input) => (input.element as HTMLInputElement).checked)
    ).toStrictEqual([true, false, true])
  })

  it('can set the state of text input from a v-model using vue reactive object', async () => {
    const warn = jest.spyOn(console, 'warn').mockImplementation(() => { })
    const wrapper = mount(
      {
        setup() {
          const values = reactive<{ form: Record<string, any> }>({
            form: { abc: '123' },
          })
          const changeValues = async () => {
            values.form.foo = 'bar bar'
          }
          return { values, changeValues }
        },
        template: `<FormKit type="form" v-model="values.form">
        <FormKit type="text" name="foo" value="foo" />
        <button type="button" @click="changeValues">Change</button>
      </FormKit>`,
      },
      {
        ...global,
      }
    )
    // TODO - Remove the .get() here when @vue/test-utils > rc.19
    const inputs = wrapper.get('form').findAll('input[type="text"]')
    expect(inputs.length).toBe(1)
    expect(wrapper.find('input').element.value).toEqual('foo')
    // await new Promise((r) => setTimeout(r, 20))
    wrapper.find('button[type="button"]').trigger('click')
    await new Promise((r) => setTimeout(r, 50))
    expect(wrapper.find('input').element.value).toStrictEqual('bar bar')
    warn.mockRestore()
  })
})

describe('form submission', () => {
  it('wont submit the form when it has errors', async () => {
    const submitHandler = jest.fn()
    const wrapper = mount(
      {
        methods: {
          submitHandler,
        },
        template: `<FormKit type="form" @submit="submitHandler">
        <FormKit validation="required|email" />
      </FormKit>`,
      },
      global
    )
    wrapper.find('form').trigger('submit')
    await nextTick()
    expect(submitHandler).not.toHaveBeenCalled()
  })

  it('will call the submit handler when the form has no errors', async () => {
    const submitHandler = jest.fn()
    const wrapper = mount(
      {
        methods: {
          submitHandler,
        },
        template: `<FormKit type="form" @submit="submitHandler">
        <FormKit validation="required|email" value="foo@bar.com" />
      </FormKit>`,
      },
      global
    )
    wrapper.find('form').trigger('submit')
    await nextTick()
    expect(submitHandler).toHaveBeenCalledTimes(1)
  })

  it('sets submitted state when form is submitted', async () => {
    const submitHandler = jest.fn()
    const wrapper = mount(
      {
        methods: {
          submitHandler,
        },
        template: `<FormKit type="form" @submit="submitHandler">
        <FormKit id="email" validation="required|email" />
      </FormKit>`,
      },
      global
    )
    wrapper.find('form').trigger('submit')
    await new Promise((r) => setTimeout(r, 5))
    const node = getNode('email')
    expect(node?.context?.state?.submitted).toBe(true)
    expect(wrapper.find('.formkit-message').exists()).toBe(true)
  })

  it('fires a submit-raw event even with validation errors', async () => {
    const submitHandler = jest.fn()
    const rawHandler = jest.fn()
    const wrapper = mount(
      {
        methods: {
          submitHandler,
          rawHandler,
        },
        template: `<FormKit type="form" id="login" @submit-raw="rawHandler" @submit="submitHandler">
        <FormKit validation="required|email" />
      </FormKit>`,
      },
      global
    )
    wrapper.find('form').trigger('submit')
    await new Promise((r) => setTimeout(r, 5))
    expect(submitHandler).not.toHaveBeenCalled()
    expect(rawHandler).toHaveBeenCalledTimes(1)
  })

  it('clears blocking messages if an input is removed', async () => {
    const wrapper = mount(
      {
        data() {
          return {
            showEmail: true,
          }
        },
        template: `<FormKit type="form" #default="{ state }">
        <FormKit v-if="showEmail" validation="required|email" />
        <FormKit type="checkbox" />
        <pre>{{ state.valid }}</pre>
      </FormKit>`,
      },
      global
    )
    await nextTick()
    expect(wrapper.find('pre').text()).toBe('false')
    wrapper.vm.showEmail = false
    await nextTick()
    expect(wrapper.find('pre').text()).toBe('true')
  })

  it('sets a loading state if handler is async', async () => {
    const submitHandler = jest.fn(() => {
      return new Promise((r) => setTimeout(r, 20))
    })
    const wrapper = mount(
      {
        methods: {
          submitHandler,
        },
        template: `<FormKit type="form" id="form" @submit="submitHandler">
        <FormKit name="email" />
      </FormKit>`,
      },
      global
    )
    wrapper.find('form').trigger('submit')
    await new Promise((r) => setTimeout(r, 5))
    const node = getNode('form')
    expect(node?.context?.state?.loading).toBe(true)
    await new Promise((r) => setTimeout(r, 25))
    expect(node?.context?.state?.loading).toBe(undefined)
  })

  it('does not register the submit button', () => {
    const wrapper = mount(
      {
        methods: {
          submitHandler: () => undefined,
        },
        template: `<FormKit type="form" id="submitButtonForm" @submit="submitHandler">
        <FormKit validation="email" name="email" value="foo@bar.com" />
        <FormKit validation="required" name="country" value="de" :options="{ us: 'usa', de: 'germany' }" />
      </FormKit>`,
      },
      global
    )
    wrapper.find('form').trigger('submit')
    const node = getNode('submitButtonForm')
    expect(node?.value).toStrictEqual({ email: 'foo@bar.com', country: 'de' })
  })

  it('allows adding an attribute to submit button', () => {
    const wrapper = mount(
      {
        methods: {
          submitHandler: () => undefined,
        },
        template: `<FormKit
          type="form"
          id="submitButtonForm"
          @submit="submitHandler"
          :submit-attrs="{ 'data-foo': 'bar bar' }"
        >
          Content
        </FormKit>`,
      },
      global
    )
    expect(wrapper.find('button[data-foo="bar bar"]').exists()).toBe(true)
  })

  it('can disable all inputs in a form', () => {
    const wrapper = mount(
      {
        template: `<FormKit
          type="form"
          disabled
        >
          <FormKit id="disabledEmail" type="email" />
          <FormKit id="disabledSelect" type="select" />
        </FormKit>`,
      },
      global
    )
    expect(wrapper.find('[data-disabled] input[disabled]').exists()).toBe(true)
    expect(wrapper.find('[data-disabled] select[disabled]').exists()).toBe(true)
  })

  it('can reactively disable and enable all inputs in a form', async () => {
    const wrapper = mount(
      {
        data() {
          return {
            disabled: false,
          }
        },
        template: `<FormKit
          type="form"
          :disabled="disabled"
        >
          <FormKit id="disabledEmail" type="email" />
          <FormKit id="disabledSelect" type="select" />
        </FormKit>`,
      },
      global
    )
    expect(wrapper.find('[data-disabled] input[disabled]').exists()).toBe(false)
    expect(wrapper.find('[data-disabled] select[disabled]').exists()).toBe(
      false
    )
    wrapper.setData({ disabled: true })
    await nextTick()
    expect(wrapper.find('[data-disabled] input[disabled]').exists()).toBe(true)
    expect(wrapper.find('[data-disabled] select[disabled]').exists()).toBe(true)
  })

  it('can disable submit button in a form with only the presence of the disabled attribute (#215)', () => {
    const id = token()
    const wrapper = mount(
      {
        data() {
          return {
            disabled: false,
          }
        },
        template: `<FormKit
          type="form"
          :submit-attrs="{ id: '${id}' }"
          disabled
        >
        </FormKit>`,
      },
      global
    )
    expect(
      wrapper.find('[data-type="submit"]').element.hasAttribute('data-disabled')
    ).toBe(true)
  })

  it('can swap languages', async () => {
    const wrapper = mount(
      {
        template: `<FormKit type="form">
        <FormKit type="email" validation-visibility="live" label="Email" validation="required" />
      </FormKit>`,
        methods: {
          german() {
            this.$formkit.setLocale('de')
          },
        },
      },
      {
        global: {
          plugins: [
            [
              plugin,
              defaultConfig({
                locales: { de },
              }),
            ],
          ],
        },
      }
    )
    expect(wrapper.find('button').text()).toBe('Submit')
    expect(wrapper.find('.formkit-message').text()).toBe('Email is required.')
    wrapper.vm.german()
    await nextTick()
    expect(wrapper.find('button').text()).toBe('Senden')
    expect(wrapper.find('.formkit-message').text()).toBe(
      'Email ist erforderlich.'
    )
  })

  it('can display form level errors with setErrors', async () => {
    const error = token()
    const wrapper = mount(
      {
        template: `<FormKit type="form" id="form" @submit="handle">
        <FormKit type="email" validation-visibility="live" label="Email" />
      </FormKit>`,
        methods: {
          handle() {
            this.$formkit.setErrors('form', [error])
          },
        },
      },
      {
        global: {
          plugins: [[plugin, defaultConfig()]],
        },
      }
    )
    wrapper.find('form').trigger('submit')
    await new Promise((r) => setTimeout(r, 5))
    expect(wrapper.html()).toContain(error)
  })

  it('can display input level errors with setErrors', async () => {
    let error1 = token()
    const error2 = token()
    const wrapper = mount(
      {
        template: `<FormKit type="form" id="form" @submit="handle">
        <FormKit type="email" name="email" />
        <FormKit type="select" name="second" />
      </FormKit>`,
        methods: {
          handle() {
            this.$formkit.setErrors('form', { email: error1, second: [error2] })
          },
        },
      },
      {
        global: {
          plugins: [[plugin, defaultConfig()]],
        },
      }
    )
    wrapper.find('form').trigger('submit')
    await new Promise((r) => setTimeout(r, 5))
    expect(wrapper.html()).toContain(error1)
    expect(wrapper.html()).toContain(error2)

    const firstError1 = error1
    error1 = token()
    wrapper.find('form').trigger('submit')
    await new Promise((r) => setTimeout(r, 5))
    expect(wrapper.html()).toContain(error1)
    expect(wrapper.html()).not.toContain(firstError1)
  })

  it('can set errors using the composition API', async () => {
    const wrapper = mount(
      {
        template: `<FormKit type="form" id="form" @submit="handle">
        <FormKit type="email" name="email" />
        <FormKit type="select" name="second" />
      </FormKit>`,
        setup() {
          const handle = () => {
            setErrors(
              'form',
              {
                email: ['This is foobar'],
                second: 'but this is not',
              },
              ['This is also fooooobar']
            )
          }
          return {
            handle,
          }
        },
      },
      {
        global: {
          plugins: [[plugin, defaultConfig()]],
        },
      }
    )
    wrapper.find('form').trigger('submit')
    await new Promise((r) => setTimeout(r, 5))
    expect(wrapper.html()).toContain('This is foobar')
    expect(wrapper.html()).toContain('but this is not')
    expect(wrapper.html()).toContain('This is also fooooobar')
  })

  it('removes values of inputs that are removed', async () => {
    const wrapper = mount(
      {
        data() {
          return {
            values: {},
            useEmail: true,
          }
        },
        template: `<FormKit type="form" v-model="values">
        <FormKit type="email" name="email" value="jon@doe.com" v-if="useEmail" />
        <FormKit type="text" name="name" value="Jon" />
      </FormKit>`,
      },
      {
        global: {
          plugins: [[plugin, defaultConfig()]],
        },
      }
    )
    expect(wrapper.vm.values).toStrictEqual({
      email: 'jon@doe.com',
      name: 'Jon',
    })
    wrapper.vm.useEmail = false
    await nextTick()
    expect(wrapper.vm.values).toStrictEqual({ name: 'Jon' })
  })

  it('keeps data with preserve prop', async () => {
    const wrapper = mount(
      {
        data() {
          return {
            values: {},
            useEmail: true,
          }
        },
        template: `<FormKit type="form" v-model="values">
        <FormKit type="email" name="email" value="jon@doe.com" preserve v-if="useEmail" />
        <FormKit type="text" name="name" value="Jon" />
      </FormKit>`,
      },
      {
        global: {
          plugins: [[plugin, defaultConfig()]],
        },
      }
    )
    wrapper.vm.useEmail = false
    await nextTick()
    expect(wrapper.vm.values).toStrictEqual({
      email: 'jon@doe.com',
      name: 'Jon',
    })
  })

  it('keeps checks ancestors for preserve prop', async () => {
    const wrapper = mount(
      {
        data() {
          return {
            values: {},
            useEmail: true,
          }
        },
        template: `<FormKit type="form" v-model="values" preserve>
        <FormKit type="email" name="email" value="jon@doe.com" v-if="useEmail" />
        <FormKit type="text" name="name" value="Jon" />
      </FormKit>`,
      },
      {
        global: {
          plugins: [[plugin, defaultConfig()]],
        },
      }
    )
    wrapper.vm.useEmail = false
    await nextTick()
    expect(wrapper.vm.values).toStrictEqual({
      email: 'jon@doe.com',
      name: 'Jon',
    })
  })

  it('can override config values for children', async () => {
    const wrapper = mount(
      {
        data() {
          return {
            group: { foo: 'bar' },
          }
        },
        template: `<FormKit type="form" v-model="group" :config="{ delay: 80 }">
          <FormKit type="text" name="foo" />
        </FormKit>`,
      },
      {
        global: {
          plugins: [[plugin, defaultConfig]],
        },
      }
    )
    const val = token()
    wrapper.find('input[type="text"]').setValue(val)
    wrapper.find('input[type="text"]').trigger('input')
    await new Promise((r) => setTimeout(r, 50))
    expect(wrapper.vm.group).toStrictEqual({ foo: 'bar' })
    await new Promise((r) => setTimeout(r, 35))
    expect(wrapper.vm.group).toStrictEqual({ foo: val })
  })

  it('can show an incomplete message', async () => {
    const wrapper = mount(
      {
        data() {
          return {
            group: { foo: 'bar' },
          }
        },
        template: `<FormKit type="form">
          <FormKit type="text" name="foo" validation="required" />
        </FormKit>`,
      },
      {
        global: {
          plugins: [[plugin, defaultConfig]],
        },
      }
    )
    wrapper.find('form').trigger('submit')
    await new Promise((r) => setTimeout(r, 22))
    expect(wrapper.html()).toContain(en.ui.incomplete)
  })

  it('can disable the incomplete message', async () => {
    const wrapper = mount(
      {
        template: `<FormKit type="form" :incomplete-message="false">
          <FormKit type="text" name="foo" validation="required" />
        </FormKit>`,
      },
      {
        global: {
          plugins: [[plugin, defaultConfig]],
        },
      }
    )
    wrapper.find('form').trigger('submit')
    await new Promise((r) => setTimeout(r, 22))
    expect(wrapper.html()).not.toContain(en.ui.incomplete)
  })

  it('allows a custom incomplete message', async () => {
    const wrapper = mount(
      {
        template: `<FormKit type="form" incomplete-message="Do better on your form please.">
          <FormKit type="text" name="foo" validation="required" />
        </FormKit>`,
      },
      {
        global: {
          plugins: [[plugin, defaultConfig]],
        },
      }
    )
    wrapper.find('form').trigger('submit')
    await new Promise((r) => setTimeout(r, 22))
    expect(wrapper.html()).toContain('Do better on your form please.')
  })

  it('disables the form while in the loading state', async () => {
    const wrapper = mount(
      {
        methods: {
          doSave() {
            return new Promise((r) => setTimeout(r, 50))
          },
        },
        template: `<FormKit type="form" @submit="doSave">
        <FormKit type="text" name="foo" />
      </FormKit>`,
      },
      {
        global: {
          plugins: [[plugin, defaultConfig]],
        },
      }
    )
    const button = wrapper.find('button')
    wrapper.find('form').element.submit()
    await new Promise((r) => setTimeout(r, 5))
    expect(wrapper.find('form').element.hasAttribute('data-loading')).toBe(true)
    expect(button.element.disabled).toBe(true)
  })

  it('the form remains enabled if submit-behavior is live', async () => {
    const wrapper = mount(
      {
        methods: {
          doSave() {
            return new Promise((r) => setTimeout(r, 50))
          },
        },
        template: `<FormKit type="form" @submit="doSave" submit-behavior="live">
        <FormKit type="text" name="foo" />
      </FormKit>`,
      },
      {
        global: {
          plugins: [[plugin, defaultConfig]],
        },
      }
    )
    const button = wrapper.find('button')
    wrapper.find('form').element.submit()
    await new Promise((r) => setTimeout(r, 15))
    expect(wrapper.find('form').element.hasAttribute('data-loading')).toBe(true)
    expect(button.element.disabled).toBe(false)
  })

  it('ignores buttons by default', () => {
    const wrapper = mount(
      {
        data() {
          return {
            values: {},
          }
        },
        template: `<FormKit type="form" v-model="values">
        <FormKit type="button" name="foo" />
      </FormKit>`,
      },
      {
        global: {
          plugins: [[plugin, defaultConfig]],
        },
      }
    )
    expect(wrapper.vm.values).toStrictEqual({})
  })

  it('can unignore buttons', () => {
    const wrapper = mount(
      {
        data() {
          return {
            values: {},
          }
        },
        template: `<FormKit type="form" v-model="values">
        <FormKit type="button" name="foo" :ignore="false" />
      </FormKit>`,
      },
      {
        global: {
          plugins: [[plugin, defaultConfig]],
        },
      }
    )
    expect(wrapper.vm.values).toStrictEqual({ foo: undefined })
  })

  it('can set errors on the form using the node passed in the submit handler', async () => {
    const wrapper = mount(
      {
        methods: {
          submitHandler(_data: any, node: FormKitNode) {
            node.setErrors('Woops your phone battery is low')
          },
        },
        template: `<FormKit type="form" @submit="submitHandler">
        <FormKit type="text" name="name" />
      </FormKit>`,
      },
      global
    )
    wrapper.find('form').trigger('submit')
    await new Promise((r) => setTimeout(r, 10))
    expect(wrapper.html()).toContain('Woops your phone battery is low')
  })
})

describe('programmatic submission', () => {
  it('can be submitted programmatically', async () => {
    const id = 'programmatic-form-test'
    const submit = jest.fn()
    const submitRaw = jest.fn()
    const warning = jest.fn(() => { })
    const mock = jest.spyOn(console, 'warn').mockImplementation(warning)
    const wrapper = mount(
      {
        template: `
        <FormKit
          type="form"
          id="${id}"
          @submit-raw="submitRawHandler"
          @submit="submitHandler"
        >
          <FormKit name="foo" type="number" :delay="0" validation="required" />
          <FormKit name="bar" type="select" :options="{abc: 'def', xyz: 'bem'}" value="xyz" />
        </FormKit>
      `,
        methods: {
          submit() {
            this.$formkit.submit(id)
          },
          submitHandler(data: any) {
            submit(data)
          },
          submitRawHandler() {
            submitRaw()
          },
        },
      },
      {
        attachTo: document.body,
        global: {
          plugins: [[plugin, defaultConfig]],
        },
      }
    )
    wrapper.vm.submit()
    mock.mockRestore()
    await nextTick()
    expect(warning).toHaveBeenCalledTimes(0)
    expect(submitRaw).toHaveBeenCalledTimes(1)
    const form = getNode(id)
    form!.at('foo')!.input(123)
    await new Promise((r) => setTimeout(r, 10))
    form!.submit()
    await new Promise((r) => setTimeout(r, 20))
    expect(submitRaw).toHaveBeenCalledTimes(2)
    expect(submit).toHaveBeenCalledWith({
      foo: 123,
      bar: 'xyz',
    })
  })

  it('can be submitted by child node', async () => {
    const id = 'childInput'
    const submit = jest.fn()
    const submitRaw = jest.fn()
    const wrapper = mount(
      {
        template: `
        <FormKit
          type="form"
          @submit-raw="submitRawHandler"
          @submit="submitHandler"
        >
          <FormKit type="list">
            <FormKit type="group">
              <FormKit id="${id}" name="foo" type="number" :delay="0" validation="required" />
            </FormKit>
          </FormKit>
        </FormKit>
      `,
        methods: {
          submit() {
            getNode(id)?.submit()
          },
          submitHandler(data: any) {
            submit(data)
          },
          submitRawHandler() {
            submitRaw()
          },
        },
      },
      {
        attachTo: document.body,
        global: {
          plugins: [[plugin, defaultConfig]],
        },
      }
    )
    wrapper.vm.submit()
    await nextTick()
    expect(submitRaw).toHaveBeenCalledTimes(1)
    expect(submit).toHaveBeenCalledTimes(0)
    getNode(id)!.input(123)
    await new Promise((r) => setTimeout(r, 15))
    wrapper.vm.submit()
    await nextTick()
    expect(submitRaw).toHaveBeenCalledTimes(2)
    expect(submit).toHaveBeenCalledTimes(1)
  })
})

describe('resetting', () => {
  it('can be reset to a specific value', async () => {
    const submitHandler = jest.fn()
    const formId = token()
    const form = mount(
      {
        data() {
          return {
            values: {
              address: { street: 'Downing St.' },
            },
          }
        },
        methods: {
          handler() {
            submitHandler()
          },
        },
        template: `
        <FormKit type="form" v-model="values" @submit="handler" id="${formId}">
          <FormKit name="email" value="test@example.com" />
          <FormKit type="group" name="address">
            <FormKit name="street" />
            <FormKit type="radio" name="zip" :options="['2001', '2002']" validation="required" help="hi" :sections-schema="{ help: { children: '$fns.json($state)' } }" />
          </FormKit>
        </FormKit>
      `,
      },
      {
        attachTo: document.body,
        global: {
          plugins: [[plugin, defaultConfig]],
        },
      }
    )
    expect(form.vm.values).toStrictEqual({
      email: 'test@example.com',
      address: {
        street: 'Downing St.',
        zip: undefined,
      },
    })
    form.find('form').trigger('submit')
    await new Promise((r) => setTimeout(r, 10))
    expect(form.find('.formkit-message').exists()).toBe(true)
    setErrors(formId, [], {
      'address.zip': ['This is an error'],
    })
    await new Promise((r) => setTimeout(r, 200))
    reset(formId, {})
    await new Promise((r) => setTimeout(r, 20))
    expect(form.vm.values).toStrictEqual({
      email: undefined,
      address: {
        street: undefined,
        zip: undefined,
      },
    })
    expect(form.find('.formkit-message').exists()).toBe(false)
  })
<<<<<<< HEAD
})

describe('submit hook', () => {
  it('can change the fields before submitting', async () => {
    const id = 'programmatic-form-test'
    const submitHandler = jest.fn()
    const wrapper = mount(
      {
        methods: {
          submitHandler,
        },
        template: `<FormKit id="${id}" type="form" @submit="(fields) => submitHandler(fields)">
          <FormKit validation="required|email" name="email" value="foo@bar.com" />
        </FormKit>`,
      },
      global
    )
    const form = getNode(id)
    form?.hook.submit((payload, next) => {
      payload.email = 'modifiedfoo@bar.com'
      payload.newField = 'my new field'
      return next(payload)
    })
    wrapper.find('form').trigger('submit')
    await nextTick()
    expect(submitHandler).toHaveBeenCalledWith({
      email: 'modifiedfoo@bar.com',
      newField: 'my new field'
    })
=======

  it.only('reacts to changes on the inputErrors prop', async () => {
    const errors = ref<Record<string, string>>({ email: 'foo bar is bad' })
    const form = mount(
      {
        setup() {
          return { errors }
        },
        template: `
        <FormKit type="form" :input-errors="errors">
          <FormKit name="email" value="test@example.com" />
        </FormKit>
      `,
      },
      {
        attachTo: document.body,
        global: {
          plugins: [[plugin, defaultConfig]],
        },
      }
    )

    expect(form.html()).toContain('foo bar is bad')
    errors.value = { email: 'foo bar is good' }
    await nextTick()
    expect(form.html()).toContain('foo bar is good')
    errors.value = {}
    await nextTick()
    expect(form.html()).not.toContain('foo bar is good')
>>>>>>> 49351fdb
  })
})<|MERGE_RESOLUTION|>--- conflicted
+++ resolved
@@ -974,7 +974,36 @@
     })
     expect(form.find('.formkit-message').exists()).toBe(false)
   })
-<<<<<<< HEAD
+
+  it.only('reacts to changes on the inputErrors prop', async () => {
+    const errors = ref<Record<string, string>>({ email: 'foo bar is bad' })
+    const form = mount(
+      {
+        setup() {
+          return { errors }
+        },
+        template: `
+        <FormKit type="form" :input-errors="errors">
+          <FormKit name="email" value="test@example.com" />
+        </FormKit>
+      `,
+      },
+      {
+        attachTo: document.body,
+        global: {
+          plugins: [[plugin, defaultConfig]],
+        },
+      }
+    )
+
+    expect(form.html()).toContain('foo bar is bad')
+    errors.value = { email: 'foo bar is good' }
+    await nextTick()
+    expect(form.html()).toContain('foo bar is good')
+    errors.value = {}
+    await nextTick()
+    expect(form.html()).not.toContain('foo bar is good')
+  })
 })
 
 describe('submit hook', () => {
@@ -1004,36 +1033,5 @@
       email: 'modifiedfoo@bar.com',
       newField: 'my new field'
     })
-=======
-
-  it.only('reacts to changes on the inputErrors prop', async () => {
-    const errors = ref<Record<string, string>>({ email: 'foo bar is bad' })
-    const form = mount(
-      {
-        setup() {
-          return { errors }
-        },
-        template: `
-        <FormKit type="form" :input-errors="errors">
-          <FormKit name="email" value="test@example.com" />
-        </FormKit>
-      `,
-      },
-      {
-        attachTo: document.body,
-        global: {
-          plugins: [[plugin, defaultConfig]],
-        },
-      }
-    )
-
-    expect(form.html()).toContain('foo bar is bad')
-    errors.value = { email: 'foo bar is good' }
-    await nextTick()
-    expect(form.html()).toContain('foo bar is good')
-    errors.value = {}
-    await nextTick()
-    expect(form.html()).not.toContain('foo bar is good')
->>>>>>> 49351fdb
   })
 })