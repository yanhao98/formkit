{
  "name": "@formkit/vue",
<<<<<<< HEAD
  "version": "0.17.3",
=======
  "version": "0.17.4",
>>>>>>> 4a2964e4
  "type": "module",
  "description": "Build industry leading Vue forms 10x faster.",
  "main": "dist/index.cjs",
  "module": "dist/index.mjs",
  "types": "dist/index.d.ts",
  "exports": {
    "./package.json": "./package.json",
    ".": {
      "types": "./dist/index.d.ts",
      "import": "./dist/index.mjs",
      "require": "./dist/index.cjs",
      "browser": "./dist/formkit-vue.js"
    }
  },
  "keywords": [
    "vue",
    "forms",
    "inputs",
    "validation"
  ],
  "repository": {
    "type": "git",
    "url": "https://github.com/formkit/formkit.git",
    "directory": "packages/rules"
  },
  "contributors": [
    "Justin Schroeder <justin@formkit.com>"
  ],
  "license": "MIT",
  "scripts": {
    "test": "jest"
  },
  "dependencies": {
<<<<<<< HEAD
    "@formkit/core": "0.17.3",
    "@formkit/dev": "0.17.3",
    "@formkit/i18n": "0.17.3",
    "@formkit/inputs": "0.17.3",
    "@formkit/observer": "0.17.3",
    "@formkit/rules": "0.17.3",
    "@formkit/themes": "0.17.3",
    "@formkit/utils": "0.17.3",
    "@formkit/validation": "0.17.3"
=======
    "@formkit/core": "0.17.4",
    "@formkit/dev": "0.17.4",
    "@formkit/i18n": "0.17.4",
    "@formkit/inputs": "0.17.4",
    "@formkit/observer": "0.17.4",
    "@formkit/rules": "0.17.4",
    "@formkit/themes": "0.17.4",
    "@formkit/utils": "0.17.4",
    "@formkit/validation": "0.17.4"
>>>>>>> 4a2964e4
  },
  "devDependencies": {},
  "peerDependencies": {
    "vue": "^3.2.1"
  }
}<|MERGE_RESOLUTION|>--- conflicted
+++ resolved
@@ -1,10 +1,6 @@
 {
   "name": "@formkit/vue",
-<<<<<<< HEAD
-  "version": "0.17.3",
-=======
   "version": "0.17.4",
->>>>>>> 4a2964e4
   "type": "module",
   "description": "Build industry leading Vue forms 10x faster.",
   "main": "dist/index.cjs",
@@ -38,17 +34,6 @@
     "test": "jest"
   },
   "dependencies": {
-<<<<<<< HEAD
-    "@formkit/core": "0.17.3",
-    "@formkit/dev": "0.17.3",
-    "@formkit/i18n": "0.17.3",
-    "@formkit/inputs": "0.17.3",
-    "@formkit/observer": "0.17.3",
-    "@formkit/rules": "0.17.3",
-    "@formkit/themes": "0.17.3",
-    "@formkit/utils": "0.17.3",
-    "@formkit/validation": "0.17.3"
-=======
     "@formkit/core": "0.17.4",
     "@formkit/dev": "0.17.4",
     "@formkit/i18n": "0.17.4",
@@ -58,7 +43,6 @@
     "@formkit/themes": "0.17.4",
     "@formkit/utils": "0.17.4",
     "@formkit/validation": "0.17.4"
->>>>>>> 4a2964e4
   },
   "devDependencies": {},
   "peerDependencies": {
