--- conflicted
+++ resolved
@@ -1,10 +1,6 @@
 {
   "name": "@formkit/cli",
-<<<<<<< HEAD
-  "version": "0.17.3",
-=======
   "version": "0.17.4",
->>>>>>> 4a2964e4
   "type": "module",
   "description": "FormKit command line interface.",
   "main": "dist/index.cjs",
@@ -42,13 +38,8 @@
     "test": "jest"
   },
   "dependencies": {
-<<<<<<< HEAD
-    "@formkit/core": "0.17.3",
-    "@formkit/inputs": "0.17.3",
-=======
     "@formkit/core": "0.17.4",
     "@formkit/inputs": "0.17.4",
->>>>>>> 4a2964e4
     "axios": "^0.27.2",
     "chalk": "^5.0.1",
     "commander": "^9.3.0",
