{
  "name": "@formkit/rules",
<<<<<<< HEAD
  "version": "0.17.3",
=======
  "version": "0.17.4",
>>>>>>> 4a2964e4
  "type": "module",
  "description": "Validation rules for FormKit",
  "main": "dist/index.cjs",
  "module": "dist/index.mjs",
  "types": "dist/index.d.ts",
  "exports": {
    "./package.json": "./package.json",
    ".": {
      "types": "./dist/index.d.ts",
      "import": "./dist/index.mjs",
      "require": "./dist/index.cjs"
    },
    "./*": "./dist/*"
  },
  "keywords": [
    "vue",
    "forms",
    "inputs",
    "validation"
  ],
  "repository": {
    "type": "git",
    "url": "https://github.com/formkit/formkit.git",
    "directory": "packages/rules"
  },
  "contributors": [
    "Justin Schroeder <justin@formkit.com>"
  ],
  "license": "MIT",
  "scripts": {
    "test": "jest"
  },
  "devDependencies": {},
  "dependencies": {
<<<<<<< HEAD
    "@formkit/core": "0.17.3",
    "@formkit/utils": "0.17.3",
    "@formkit/validation": "0.17.3"
=======
    "@formkit/core": "0.17.4",
    "@formkit/utils": "0.17.4",
    "@formkit/validation": "0.17.4"
>>>>>>> 4a2964e4
  }
}<|MERGE_RESOLUTION|>--- conflicted
+++ resolved
@@ -1,10 +1,6 @@
 {
   "name": "@formkit/rules",
-<<<<<<< HEAD
-  "version": "0.17.3",
-=======
   "version": "0.17.4",
->>>>>>> 4a2964e4
   "type": "module",
   "description": "Validation rules for FormKit",
   "main": "dist/index.cjs",
@@ -39,14 +35,8 @@
   },
   "devDependencies": {},
   "dependencies": {
-<<<<<<< HEAD
-    "@formkit/core": "0.17.3",
-    "@formkit/utils": "0.17.3",
-    "@formkit/validation": "0.17.3"
-=======
     "@formkit/core": "0.17.4",
     "@formkit/utils": "0.17.4",
     "@formkit/validation": "0.17.4"
->>>>>>> 4a2964e4
   }
 }