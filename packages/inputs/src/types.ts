--- conflicted
+++ resolved
@@ -12,11 +12,8 @@
 import selectFeatures from './features/select'
 import checkboxes from './features/checkboxes'
 import radios from './features/radios'
-<<<<<<< HEAD
-
-=======
 import formHandler from './features/form'
->>>>>>> 57fd9fea
+
 /**
  * Default classifications that are available.
  */
@@ -110,7 +107,6 @@
 export const range = textClassification
 
 /**
-<<<<<<< HEAD
  * The textarea input.
  * @public
  */
@@ -120,7 +116,6 @@
 }
 
 /**
-=======
  * Buttons are all this classification:
  */
 const buttonClassification: FormKitTypeDefinition = {
@@ -141,7 +136,6 @@
 export const button = buttonClassification
 
 /**
->>>>>>> 57fd9fea
  * The hidden input.
  * @public
  */
